use crate::{bookmarks::TargetBookmark, errors::BogrepError, Settings};
use anyhow::{anyhow, Context};
use async_trait::async_trait;
use chrono::{DateTime, Utc};
use headless_chrome::{Browser, LaunchOptionsBuilder};
use log::{debug, error, trace};
use parking_lot::Mutex;
use reqwest::{
    header::{HeaderMap, HeaderValue, ACCEPT, ACCEPT_ENCODING, ACCEPT_LANGUAGE, HOST, USER_AGENT},
    Client as ReqwestClient, Url,
};
use std::{
    collections::{hash_map::Entry, HashMap},
    sync::Arc,
};
use tokio::{
    task,
    time::{self, Duration},
};

/// A trait to fetch websites from a real or mock client.
#[async_trait]
pub trait Fetch: Clone {
    /// Fetch content of a website as HTML.
    async fn fetch(&self, bookmark: &TargetBookmark) -> Result<String, BogrepError>;
}

#[derive(Debug, Clone)]
pub struct ClientConfig {
    /// The request timeout in milliseconds.
    pub request_timeout: u64,
    /// The throttling between requests in milliseconds.
    pub request_throttling: u64,
    /// The maximum number of idle connections allowed in the connection pool.
    pub max_idle_connections_per_host: usize,
    /// The timeout for idle connections to be kept alive in milliseconds.
    pub idle_connections_timeout: u64,
}

impl ClientConfig {
    pub fn new(settings: &Settings) -> Self {
        Self {
            request_timeout: settings.request_timeout,
            request_throttling: settings.request_throttling,
            max_idle_connections_per_host: settings.max_idle_connections_per_host,
            idle_connections_timeout: settings.idle_connections_timeout,
        }
    }
}

/// A client to fetch websites.
#[derive(Clone)]
pub struct Client {
    client: ReqwestClient,
    browser: Browser,
    throttler: Option<Throttler>,
}

impl Client {
    pub fn new(config: &ClientConfig) -> Result<Self, BogrepError> {
        let request_timeout = config.request_timeout;
        let request_throttling = config.request_throttling;
        let client = ReqwestClient::builder()
            .timeout(Duration::from_millis(request_timeout))
            .pool_idle_timeout(Duration::from_millis(config.idle_connections_timeout))
            .pool_max_idle_per_host(config.max_idle_connections_per_host)
            .build()
            .map_err(BogrepError::CreateClient)?;
        let launch_options = LaunchOptionsBuilder::default()
            .headless(true)
            // .devtools(false)
            .idle_browser_timeout(Duration::from_secs(300))
            .build()
            .context("Can't build launch options")?;
        let browser = Browser::new(launch_options)?;
        let throttler = Some(Throttler::new(request_throttling));
        Ok(Self {
            client,
            browser,
            throttler,
        })
    }
}

#[async_trait]
impl Fetch for Client {
    async fn fetch(&self, bookmark: &TargetBookmark) -> Result<String, BogrepError> {
        debug!("Fetch bookmark ({})", bookmark.url());

        if let Some(throttler) = &self.throttler {
            throttler.throttle(bookmark).await?;
        }

<<<<<<< HEAD
        // let mut headers = HeaderMap::new();
        // headers.insert(
        //     USER_AGENT,
        //     HeaderValue::from_static(
        //         "Mozilla/5.0 (X11; Ubuntu; Linux x86_64; rv:132.0) Gecko/20100101 Firefox/132.0",
        //     ),
        // );
        // headers.insert(
        //     ACCEPT,
        //     HeaderValue::from_static(
        //         "text/html,application/xhtml+xml,application/xml;q=0.9,image/avif,image/webp,*/*;q=0.8",
        //     ),
        // );
        // headers.insert(
        //     ACCEPT_LANGUAGE,
        //     HeaderValue::from_static("en-US,en;q=0.7,de-DE;q=0.3"),
        // );
        // headers.insert(
        //     ACCEPT_ENCODING,
        //     HeaderValue::from_static("gzip,deflate,br,zstd"),
        // );
        // headers.insert(
        //     HeaderName::from_static("sec-fetch-dest"),
        //     HeaderValue::from_static("document"),
        // );
        // headers.insert(
        //     HeaderName::from_static("sec-fetch-mode"),
        //     HeaderValue::from_static("navigate"),
        // );
        // headers.insert(
        //     HeaderName::from_static("sec-fetch-site"),
        //     HeaderValue::from_static("none"),
        // );
        // headers.insert(
        //     HeaderName::from_static("upgrade-insecure-requests"),
        //     HeaderValue::from_static("1"),
        // );
        // headers.insert(CACHE_CONTROL, HeaderValue::from_static("no-cache"));
        // headers.insert(CONNECTION, HeaderValue::from_static("keep-alive"));
        // headers.insert(
        //     HOST,
        //     HeaderValue::from_str(
        //         bookmark
        //             .url()
        //             .host()
        //             .context("Can't get host")?
        //             .to_string()
        //             .as_str(),
        //     )
        //     .context("Can't get host header")?,
        // );

        // let request = self.client.get(bookmark.url().to_owned()).headers(headers);

        debug!("Fetch bookmark: {}", bookmark.url());
        // trace!(
        //     "Fetch bookmark ({}) with request: {:#?}",
        //     bookmark.url(),
        //     request.build().unwrap()
        // );

        let browser = self.browser.clone();
        let bookmark_url = bookmark.url().clone();

        let content = task::spawn_blocking(move || {
            let tab = browser.new_tab()?;
            tab.navigate_to(bookmark_url.as_str())?;
            tab.wait_until_navigated()?;
            let html = tab.get_content();
            html
        })
        .await;

        match content {
            Ok(Ok(html)) => Ok(html),
            Ok(Err(err)) => {
                error!("Can't fetch website: {err}");
                Err(BogrepError::EmptyResponse(bookmark.url().to_string()))
            }
            Err(err) => {
                error!("Can't get content: {err}");
                Err(BogrepError::EmptyResponse(bookmark.url().to_string()))
=======
        let mut headers = HeaderMap::new();
        headers.insert(
            USER_AGENT,
            HeaderValue::from_static(
                "Mozilla/5.0 (X11; Ubuntu; Linux x86_64; rv:132.0) Gecko/20100101 Firefox/132.0",
            ),
        );
        headers.insert(
            ACCEPT,
            HeaderValue::from_static(
                "text/html,application/xhtml+xml,application/xml;q=0.9,image/avif,image/webp,*/*;q=0.8",
            ),
        );
        headers.insert(
            ACCEPT_LANGUAGE,
            HeaderValue::from_static("en-US,en;q=0.7,de-DE;q=0.3"),
        );
        headers.insert(
            ACCEPT_ENCODING,
            HeaderValue::from_static("gzip,deflate,br,zstd"),
        );
        headers.insert(
            HOST,
            HeaderValue::from_str(
                bookmark
                    .url()
                    .host()
                    .context("Can't get host")?
                    .to_string()
                    .as_str(),
            )
            .context("Can't get host header")?,
        );

        let request = self.client.get(bookmark.url().to_owned()).headers(headers);

        debug!("Fetch bookmark ({}) with request", bookmark.url(),);
        trace!(
            "Fetch bookmark ({}) with request: {:#?}",
            bookmark.url(),
            request.build().unwrap()
        );

        let response = self
            .client
            .get(bookmark.url().to_owned())
            .send()
            .await
            .map_err(BogrepError::HttpResponse)?;

        if response.status().is_success() {
            if let Some(content_type) = response.headers().get(reqwest::header::CONTENT_TYPE) {
                let content_type = content_type.to_str()?;

                if !(content_type.starts_with("application/")
                    || content_type.starts_with("image/")
                    || content_type.starts_with("audio/")
                    || content_type.starts_with("video/"))
                {
                    let html = response
                        .text()
                        .await
                        .map_err(BogrepError::ParseHttpResponse)?;

                    if !html.is_empty() {
                        Ok(html)
                    } else {
                        Err(BogrepError::EmptyResponse(bookmark.url().to_string()))
                    }
                } else {
                    Err(BogrepError::BinaryResponse(bookmark.url().to_string()))
                }
            } else {
                Err(BogrepError::BinaryResponse(bookmark.url().to_string()))
>>>>>>> a4764abc
            }
        }

        // let response = self
        //     .client
        //     .get(bookmark.url().to_owned())
        //     .send()
        //     .await
        //     .map_err(BogrepError::HttpResponse)?;

        // if response.status().is_success() {
        //     if let Some(content_type) = response.headers().get(reqwest::header::CONTENT_TYPE) {
        //         let content_type = content_type.to_str()?;

        //         if !(content_type.starts_with("application/")
        //             || content_type.starts_with("image/")
        //             || content_type.starts_with("audio/")
        //             || content_type.starts_with("video/"))
        //         {
        //             let html = response
        //                 .text()
        //                 .await
        //                 .map_err(BogrepError::ParseHttpResponse)?;

        //             if !html.is_empty() {
        //                 Ok(html)
        //             } else {
        //                 Err(BogrepError::EmptyResponse(bookmark.url().to_string()))
        //             }
        //         } else {
        //             Err(BogrepError::BinaryResponse(bookmark.url().to_string()))
        //         }
        //     } else {
        //         Err(BogrepError::BinaryResponse(bookmark.url().to_string()))
        //     }
        // } else {
        //     Err(BogrepError::HttpStatus {
        //         status: response.status().to_string(),
        //         url: bookmark.url().to_string(),
        //     })
        // }
    }
}

/// A throttler to limit the number of requests.
#[derive(Debug, Clone)]
struct Throttler {
    /// The times in milliseconds at which the next request to the domain is
    /// allowed to be executed.
    next_request_times: Arc<Mutex<HashMap<String, i64>>>,
    /// The throttling between requests in milliseconds.
    request_throttling: u64,
}

impl Throttler {
    pub fn new(request_throttling: u64) -> Self {
        Self {
            next_request_times: Arc::new(Mutex::new(HashMap::new())),
            request_throttling,
        }
    }

    /// Wait some time before fetching bookmarks for the same host to prevent rate limiting.
    pub async fn throttle(&self, bookmark: &TargetBookmark) -> Result<(), BogrepError> {
        debug!("Throttle bookmark ({})", bookmark.url());
        let now = Utc::now();

        if let Some(next_fetch_time) = self.update_fetch_time(bookmark, now)? {
            let duration_until_next_fetch = next_fetch_time - now.timestamp_millis();

            if duration_until_next_fetch > 0 {
                debug!(
                    "Wait {duration_until_next_fetch} milliseconds for bookmark ({})",
                    bookmark.url()
                );
                time::sleep(Duration::from_millis(duration_until_next_fetch as u64)).await;
            }
        }

        Ok(())
    }

    /// Update the fetch time and return previous value.
    fn update_fetch_time(
        &self,
        bookmark: &TargetBookmark,
        now: DateTime<Utc>,
    ) -> Result<Option<i64>, BogrepError> {
        let bookmark_host = bookmark
            .url()
            .host_str()
            .ok_or(BogrepError::ConvertHost(bookmark.url().to_string()))?;

        let mut next_request_times = self.next_request_times.lock();
        let entry = next_request_times.entry(bookmark_host.to_string());

        match entry {
            Entry::Occupied(mut entry) => {
                let next_request_time = entry.get_mut();
                let last_request_time = *next_request_time;

                if now.timestamp_millis() < *next_request_time {
                    *next_request_time += self.request_throttling as i64;
                }

                Ok(Some(last_request_time))
            }
            Entry::Vacant(entry) => {
                let next_request_time = now.timestamp_millis() + self.request_throttling as i64;
                entry.insert(next_request_time);
                Ok(None)
            }
        }
    }
}

/// A mock client to fetch websites used in testing.
#[derive(Debug, Default, Clone)]
pub struct MockClient {
    /// Mock the the HTML content.
    client_map: Arc<Mutex<HashMap<Url, String>>>,
}

impl MockClient {
    pub fn new() -> Self {
        let client_map = Arc::new(Mutex::new(HashMap::new()));
        Self { client_map }
    }

    pub fn add(&self, html: String, bookmark_url: &Url) -> Result<(), anyhow::Error> {
        let mut client_map = self.client_map.lock();
        client_map.insert(bookmark_url.clone(), html);
        Ok(())
    }

    pub fn get(&self, bookmark_url: &Url) -> Option<String> {
        let client_map = self.client_map.lock();
        client_map
            .get(bookmark_url)
            .map(|content| content.to_owned())
    }
}

#[async_trait]
impl Fetch for MockClient {
    async fn fetch(&self, bookmark: &TargetBookmark) -> Result<String, BogrepError> {
        let html = self
            .get(bookmark.url())
            .ok_or(anyhow!("Can't fetch bookmark"))?;
        Ok(html)
    }
}

#[cfg(test)]
mod tests {
    use super::*;
    use tokio::{time::Instant, try_join};

    #[tokio::test]
    async fn test_throttle() {
        tokio::time::pause();
        let now = Utc::now();
        let request_throttling = 1000;
        let url1 = Url::parse("https://url/path1.com").unwrap();
        let url2 = Url::parse("https://url/path2.com").unwrap();
        let url3 = Url::parse("https://url/path3.com").unwrap();
        let throttler = Throttler::new(request_throttling);
        let bookmark1 = TargetBookmark::new(url1, now);
        let bookmark2 = TargetBookmark::new(url2, now);
        let bookmark3 = TargetBookmark::new(url3, now);

        let start_instant = Instant::now();

        try_join!(
            throttler.throttle(&bookmark1),
            throttler.throttle(&bookmark2),
            throttler.throttle(&bookmark3)
        )
        .unwrap();

        assert_eq!(
            Instant::now().duration_since(start_instant).as_millis(),
            2001
        );
    }

    #[test]
    fn test_last_fetched() {
        let now = Utc::now();
        let request_throttling = 1000;
        let url1 = Url::parse("https://url/path1.com").unwrap();
        let url2 = Url::parse("https://url/path2.com").unwrap();
        let url3 = Url::parse("https://url/path3.com").unwrap();
        let throttler = Throttler::new(request_throttling);
        let bookmark1 = TargetBookmark::new(url1, now);
        let bookmark2 = TargetBookmark::new(url2, now);
        let bookmark3 = TargetBookmark::new(url3, now);

        let last_fetched = throttler.update_fetch_time(&bookmark1, now).unwrap();
        assert!(last_fetched.is_none());

        let last_fetched = throttler.update_fetch_time(&bookmark2, now).unwrap();
        assert_eq!(last_fetched, Some(now.timestamp_millis() + 1000));

        let last_fetched = throttler.update_fetch_time(&bookmark3, now).unwrap();
        assert_eq!(last_fetched, Some(now.timestamp_millis() + 2000));
    }
}<|MERGE_RESOLUTION|>--- conflicted
+++ resolved
@@ -91,7 +91,6 @@
             throttler.throttle(bookmark).await?;
         }
 
-<<<<<<< HEAD
         // let mut headers = HeaderMap::new();
         // headers.insert(
         //     USER_AGENT,
@@ -174,82 +173,6 @@
             Err(err) => {
                 error!("Can't get content: {err}");
                 Err(BogrepError::EmptyResponse(bookmark.url().to_string()))
-=======
-        let mut headers = HeaderMap::new();
-        headers.insert(
-            USER_AGENT,
-            HeaderValue::from_static(
-                "Mozilla/5.0 (X11; Ubuntu; Linux x86_64; rv:132.0) Gecko/20100101 Firefox/132.0",
-            ),
-        );
-        headers.insert(
-            ACCEPT,
-            HeaderValue::from_static(
-                "text/html,application/xhtml+xml,application/xml;q=0.9,image/avif,image/webp,*/*;q=0.8",
-            ),
-        );
-        headers.insert(
-            ACCEPT_LANGUAGE,
-            HeaderValue::from_static("en-US,en;q=0.7,de-DE;q=0.3"),
-        );
-        headers.insert(
-            ACCEPT_ENCODING,
-            HeaderValue::from_static("gzip,deflate,br,zstd"),
-        );
-        headers.insert(
-            HOST,
-            HeaderValue::from_str(
-                bookmark
-                    .url()
-                    .host()
-                    .context("Can't get host")?
-                    .to_string()
-                    .as_str(),
-            )
-            .context("Can't get host header")?,
-        );
-
-        let request = self.client.get(bookmark.url().to_owned()).headers(headers);
-
-        debug!("Fetch bookmark ({}) with request", bookmark.url(),);
-        trace!(
-            "Fetch bookmark ({}) with request: {:#?}",
-            bookmark.url(),
-            request.build().unwrap()
-        );
-
-        let response = self
-            .client
-            .get(bookmark.url().to_owned())
-            .send()
-            .await
-            .map_err(BogrepError::HttpResponse)?;
-
-        if response.status().is_success() {
-            if let Some(content_type) = response.headers().get(reqwest::header::CONTENT_TYPE) {
-                let content_type = content_type.to_str()?;
-
-                if !(content_type.starts_with("application/")
-                    || content_type.starts_with("image/")
-                    || content_type.starts_with("audio/")
-                    || content_type.starts_with("video/"))
-                {
-                    let html = response
-                        .text()
-                        .await
-                        .map_err(BogrepError::ParseHttpResponse)?;
-
-                    if !html.is_empty() {
-                        Ok(html)
-                    } else {
-                        Err(BogrepError::EmptyResponse(bookmark.url().to_string()))
-                    }
-                } else {
-                    Err(BogrepError::BinaryResponse(bookmark.url().to_string()))
-                }
-            } else {
-                Err(BogrepError::BinaryResponse(bookmark.url().to_string()))
->>>>>>> a4764abc
             }
         }
 
