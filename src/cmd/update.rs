--- conflicted
+++ resolved
@@ -1,33 +1,22 @@
-<<<<<<< HEAD
-use super::fetch::fetch_and_add_urls;
-use crate::{args::UpdateArgs, Cache, Client, Config, SourceBookmarks, TargetBookmarks};
-use chrono::Utc;
-use log::info;
-use std::{rc::Rc, sync::Arc};
-use tokio::sync::Mutex;
-=======
 use crate::{
     args::UpdateArgs,
     bookmark_reader::{ReadTarget, SourceReader, WriteTarget},
     cache::CacheMode,
-    cmd, utils, Cache, Caching, Client, Config, Fetch, SourceBookmarks, TargetBookmarks,
+    cmd,
+    errors::BogrepError,
+    utils, Cache, Caching, Client, Config, Fetch, SourceBookmarks, TargetBookmarks,
 };
 use log::debug;
->>>>>>> 83437b71
+use std::{rc::Rc, sync::Arc};
 
 /// Import the diff of source and target bookmarks. Fetch and cache websites for
 /// new bookmarks; delete cache for removed bookmarks.
 pub async fn update(config: &Config, args: &UpdateArgs) -> Result<(), anyhow::Error> {
-<<<<<<< HEAD
-    let cache = Arc::new(Cache::new(&config.cache_path, &args.mode)?);
+    debug!("{args:?}");
+
+    let cache_mode = CacheMode::new(&args.mode, &config.settings.cache_mode);
+    let cache = Arc::new(Cache::new(&config.cache_path, cache_mode));
     let client = Arc::new(Client::new(config)?);
-=======
-    debug!("{args:?}");
-
-    let cache_mode = CacheMode::new(&args.mode, &config.settings.cache_mode);
-    let cache = Cache::new(&config.cache_path, cache_mode);
-    let client = Client::new(config)?;
->>>>>>> 83437b71
 
     let mut source_reader = config
         .settings
@@ -42,26 +31,14 @@
     target_reader.read(&mut target_bookmarks)?;
 
     update_bookmarks(
-        &client,
-        &cache,
+        client,
+        cache,
         &mut source_reader,
         &mut target_bookmarks,
-        config.settings.max_concurrent_requests,
+        config.settings.max_parallel_requests,
     )
     .await?;
 
-<<<<<<< HEAD
-        let target_bookmarks = Rc::new(Mutex::new(target_bookmarks));
-
-        // Fetch and cache new bookmarks.
-        fetch_and_add_urls(
-            config,
-            client,
-            cache,
-            &bookmarks_to_add,
-            target_bookmarks.clone(),
-            now,
-=======
     target_writer.write(&target_bookmarks)?;
 
     utils::close_and_rename(
@@ -72,11 +49,11 @@
 }
 
 async fn update_bookmarks(
-    client: &impl Fetch,
-    cache: &impl Caching,
+    client: Arc<impl Fetch>,
+    cache: Arc<impl Caching>,
     source_reader: &mut [SourceReader],
     target_bookmarks: &mut TargetBookmarks,
-    max_concurrent_requests: usize,
+    max_parallel_requests: usize,
 ) -> Result<(), anyhow::Error> {
     let mut source_bookmarks = SourceBookmarks::default();
 
@@ -84,16 +61,16 @@
         reader.read_and_parse(&mut source_bookmarks)?;
     }
 
-    let (mut bookmarks_to_add, mut bookmarks_to_remove) =
-        target_bookmarks.update(&source_bookmarks)?;
-
+    let (bookmarks_to_add, mut bookmarks_to_remove) = target_bookmarks.update(&source_bookmarks)?;
+
+    let bookmarks_to_add = Rc::new(TargetBookmarks::from_iter(bookmarks_to_add));
     if !bookmarks_to_add.is_empty() {
         // Fetch and cache new bookmarks.
         cmd::fetch_and_cache_bookmarks(
             client,
-            cache,
-            bookmarks_to_add.iter_mut().collect(),
-            max_concurrent_requests,
+            cache.clone(),
+            bookmarks_to_add.clone(),
+            max_parallel_requests,
             false,
         )
         .await?;
@@ -104,9 +81,11 @@
         cache.remove(bookmark).await?;
     }
 
+    let bookmarks_to_add = Rc::try_unwrap(bookmarks_to_add).map_err(|_| BogrepError::InnerValue)?;
+
     // Update the `last_cached` timestamp.
     for bookmark in bookmarks_to_add {
-        target_bookmarks.insert(bookmark)
+        target_bookmarks.insert(bookmark.1)
     }
 
     Ok(())
@@ -125,12 +104,12 @@
     #[tokio::test]
     async fn test_update_bookmarks_mode_html() {
         let now = Utc::now();
-        let client = MockClient::new();
-        let cache = MockCache::new(CacheMode::Html);
+        let client = Arc::new(MockClient::new());
+        let cache = Arc::new(MockCache::new(CacheMode::Html));
         let bookmark_path = Path::new("test_data/bookmarks_chromium.json");
         let source = RawSource::new(bookmark_path, vec![]);
         let source_reader = SourceReader::init(&source).unwrap();
-        let max_concurrent_requests = 100;
+        let max_parallel_requests = 100;
         let expected_bookmarks: HashSet<String> = HashSet::from_iter([
             String::from("https://www.deepl.com/translator"),
             String::from("https://www.quantamagazine.org/how-mathematical-curves-power-cryptography-20220919/"),
@@ -187,12 +166,11 @@
             .unwrap();
 
         let res = update_bookmarks(
-            &client,
-            &cache,
+            client,
+            cache.clone(),
             &mut [source_reader],
             &mut target_bookmarks,
-            max_concurrent_requests,
->>>>>>> 83437b71
+            max_parallel_requests,
         )
         .await;
         assert!(res.is_ok());
@@ -248,19 +226,15 @@
         );
     }
 
-<<<<<<< HEAD
-        let target_bookmarks = target_bookmarks.lock().await;
-        target_bookmarks.write(config)?;
-=======
     #[tokio::test]
     async fn test_update_bookmarks_mode_text() {
         let now = Utc::now();
-        let client = MockClient::new();
-        let cache = MockCache::new(CacheMode::Text);
+        let client = Arc::new(MockClient::new());
+        let cache = Arc::new(MockCache::new(CacheMode::Text));
         let bookmark_path = Path::new("test_data/bookmarks_chromium.json");
         let source = RawSource::new(bookmark_path, vec![]);
         let source_reader = SourceReader::init(&source).unwrap();
-        let max_concurrent_requests = 100;
+        let max_parallel_requests = 100;
         let expected_bookmarks: HashSet<String> = HashSet::from_iter([
             String::from("https://www.deepl.com/translator"),
             String::from("https://www.quantamagazine.org/how-mathematical-curves-power-cryptography-20220919/"),
@@ -309,14 +283,13 @@
             )
             .await
             .unwrap();
->>>>>>> 83437b71
 
         let res = update_bookmarks(
-            &client,
-            &cache,
+            client,
+            cache.clone(),
             &mut [source_reader],
             &mut target_bookmarks,
-            max_concurrent_requests,
+            max_parallel_requests,
         )
         .await;
         assert!(res.is_ok());
