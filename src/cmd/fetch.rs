use crate::{html, Cache, Client, Config, FetchArgs, TargetBookmark, TargetBookmarks};
use chrono::Utc;
use colored::Colorize;
use futures::{stream, StreamExt};
use log::{debug, error, trace, warn};
use similar::{ChangeTag, TextDiff};
use std::{path::Path, rc::Rc, sync::Arc};
use tokio::{sync::Mutex, task};

/// Fetch and cache bookmarks.
pub async fn fetch(config: &Config, args: &FetchArgs) -> Result<(), anyhow::Error> {
    let bookmarks = Rc::new(TargetBookmarks::read(config)?);
    let cache = Arc::new(Cache::init(config, &args.mode).await?);
    let client = Arc::new(Client::new(config)?);

    if args.all {
        fetch_and_replace_all(config, client, cache, bookmarks.clone()).await?;
    } else {
<<<<<<< HEAD
        fetch_and_add_all(config, client, cache, bookmarks.clone()).await?;
=======
        fetch_and_add_all(config, &client, &cache, &bookmarks).await?;
>>>>>>> 077ad504
    }

    trace!("Fetched bookmarks: {bookmarks:#?}");

    // Write bookmarks with updated timestamps.
    bookmarks.write(config)?;

    Ok(())
}

async fn fetch_and_replace_all(
    config: &Config,
    client: Arc<Client>,
    cache: Arc<Cache>,
    bookmarks: Rc<TargetBookmarks>,
) -> Result<(), anyhow::Error> {
    let bookmarks = bookmarks
        .bookmarks
        .iter()
        .map(|bookmark| Arc::new(Mutex::new(bookmark.clone())))
        .collect::<Vec<_>>();
    let mut stream = stream::iter(bookmarks)
<<<<<<< HEAD
        .map(|bookmark| task::spawn(fetch_and_replace(client.clone(), cache.clone(), bookmark)))
        .buffer_unordered(config.settings.max_parallel_requests);
=======
        .map(|bookmark| fetch_and_replace(client, cache, bookmark))
        .buffer_unordered(config.settings.max_concurrent_requests);
>>>>>>> 077ad504

    while let Some(item) = stream.next().await {
        if let Err(err) = item? {
            error!("Can't fetch bookmark: {err}");
        }
    }

    Ok(())
}

/// Fetch bookmark and replace cached bookmark.
async fn fetch_and_replace(
    client: Arc<Client>,
    cache: Arc<Cache>,
    bookmark: Arc<Mutex<TargetBookmark>>,
) -> Result<(), anyhow::Error> {
<<<<<<< HEAD
    let mut bookmark = bookmark.lock().await;

    match client.fetch(&bookmark).await {
=======
    match client.fetch(bookmark).await {
>>>>>>> 077ad504
        Ok(website) => {
            let website = html::filter_html(&website)?;
            if let Err(err) = cache.replace(website, bookmark).await {
                error!("Can't replace website {} in cache: {}", bookmark.url, err);
            } else {
                bookmark.last_cached = Some(Utc::now().timestamp_millis());
            }
        }
        Err(err) => {
            error!("Can't fetch website: {}", err);
        }
    }

    Ok(())
}

pub async fn fetch_and_add_all(
    config: &Config,
    client: Arc<Client>,
    cache: Arc<Cache>,
    bookmarks: Rc<TargetBookmarks>,
) -> Result<(), anyhow::Error> {
    let bookmarks = bookmarks
        .bookmarks
        .iter()
        .map(|bookmark| Arc::new(bookmark.clone()))
        .collect::<Vec<_>>();
    let mut stream = stream::iter(bookmarks)
<<<<<<< HEAD
        .map(|bookmark| task::spawn(fetch_and_add(client.clone(), cache.clone(), bookmark)))
        .buffer_unordered(config.settings.max_parallel_requests);
=======
        .map(|bookmark| fetch_and_add(client, cache, bookmark))
        .buffer_unordered(config.settings.max_concurrent_requests);
>>>>>>> 077ad504

    while let Some(item) = stream.next().await {
        if let Err(err) = item {
            error!("Can't fetch bookmark: {err}");
        }
    }

    Ok(())
}

/// Fetch bookmark and add bookmark to cache if it does not exist yet.
async fn fetch_and_add(
    client: Arc<Client>,
    cache: Arc<Cache>,
    bookmark: Arc<TargetBookmark>,
) -> Result<(), anyhow::Error> {
    let cache_path = cache.get_path(&bookmark);
    let cache_file = Path::new(&cache_path);

    if !cache_file.exists() {
        debug!(
            "Fetch bookmark {} and add to cache at {}",
            bookmark.url,
            cache_file.display()
        );

        match client.fetch(bookmark).await {
            Ok(website) => {
                let website = html::filter_html(&website)?;
<<<<<<< HEAD
                if let Err(err) = cache.add(website, &bookmark).await {
                    error!("Can't add bookmark {} to cache: {}", bookmark.url, err);
=======
                if let Err(err) = cache.add(website, bookmark).await {
                    error!("Can't add website '{}' to cache: {}", bookmark.url, err);
>>>>>>> 077ad504
                }
            }
            Err(err) => {
                error!("Can't fetch website ({}): {}", bookmark.url, err);
            }
        }
    }

    Ok(())
}

pub async fn fetch_and_add_urls(
    config: &Config,
    client: Arc<Client>,
    cache: Arc<Cache>,
    urls: &[&str],
    bookmarks: Rc<parking_lot::Mutex<TargetBookmarks>>,
    now: chrono::DateTime<Utc>,
) -> Result<(), anyhow::Error> {
    let mut bookmarks = bookmarks.lock();

    for url in urls {
        let bookmark = TargetBookmark::new(*url, now, None);
        bookmarks.add(&bookmark);
    }

    let bookmarks = bookmarks
        .bookmarks
        .iter()
        .map(|bookmark| Arc::new(bookmark.clone()))
        .collect::<Vec<_>>();
    let mut stream = stream::iter(bookmarks)
<<<<<<< HEAD
        .map(|bookmark| task::spawn(fetch_and_add(client.clone(), cache.clone(), bookmark)))
        .buffer_unordered(config.settings.max_parallel_requests);
=======
        .map(|bookmark| fetch_and_add(client, cache, bookmark))
        .buffer_unordered(config.settings.max_concurrent_requests);
>>>>>>> 077ad504

    while let Some(item) = stream.next().await {
        if let Err(err) = item {
            error!("Can't fetch bookmark: {err}");
        }
    }

    Ok(())
}

/// Fetch difference between cached and fetched website, and display changes.
pub async fn fetch_diff(config: &Config, args: FetchArgs) -> Result<(), anyhow::Error> {
    debug!("Diff content for urls: {:#?}", args.urls);
    let target_bookmarks = TargetBookmarks::read(config)?;
    let cache = Cache::new(&config.cache_path, &args.mode)?;
    let client = Client::new(config)?;

    for url in args.urls {
        let bookmark = target_bookmarks.find(&url);

        if let Some(bookmark) = bookmark {
            if let Some(cached_website) = cache.get(bookmark)? {
                let fetched_website = client.fetch(bookmark).await?;
                let fetched_website = html::filter_html(&fetched_website)?;

                let diff = TextDiff::from_lines(&cached_website, &fetched_website);

                for change in diff.iter_all_changes() {
                    match change.tag() {
                        ChangeTag::Delete => {
                            if let Some(change) = change.as_str() {
                                print!("{}{}", "-".red(), change.red());
                            }
                        }
                        ChangeTag::Insert => {
                            if let Some(change) = change.as_str() {
                                print!("{}{}", "+".green(), change.green());
                            }
                        }
                        ChangeTag::Equal => continue,
                    }
                }

                // Cache fetched website
                cache.replace(fetched_website, bookmark).await?;
            }
        } else {
            warn!("Bookmark missing: add bookmark first before running `bogrep fetch --diff`");
        }
    }

    Ok(())
}<|MERGE_RESOLUTION|>--- conflicted
+++ resolved
@@ -16,11 +16,7 @@
     if args.all {
         fetch_and_replace_all(config, client, cache, bookmarks.clone()).await?;
     } else {
-<<<<<<< HEAD
         fetch_and_add_all(config, client, cache, bookmarks.clone()).await?;
-=======
-        fetch_and_add_all(config, &client, &cache, &bookmarks).await?;
->>>>>>> 077ad504
     }
 
     trace!("Fetched bookmarks: {bookmarks:#?}");
@@ -43,13 +39,8 @@
         .map(|bookmark| Arc::new(Mutex::new(bookmark.clone())))
         .collect::<Vec<_>>();
     let mut stream = stream::iter(bookmarks)
-<<<<<<< HEAD
         .map(|bookmark| task::spawn(fetch_and_replace(client.clone(), cache.clone(), bookmark)))
         .buffer_unordered(config.settings.max_parallel_requests);
-=======
-        .map(|bookmark| fetch_and_replace(client, cache, bookmark))
-        .buffer_unordered(config.settings.max_concurrent_requests);
->>>>>>> 077ad504
 
     while let Some(item) = stream.next().await {
         if let Err(err) = item? {
@@ -66,16 +57,12 @@
     cache: Arc<Cache>,
     bookmark: Arc<Mutex<TargetBookmark>>,
 ) -> Result<(), anyhow::Error> {
-<<<<<<< HEAD
     let mut bookmark = bookmark.lock().await;
 
     match client.fetch(&bookmark).await {
-=======
-    match client.fetch(bookmark).await {
->>>>>>> 077ad504
         Ok(website) => {
             let website = html::filter_html(&website)?;
-            if let Err(err) = cache.replace(website, bookmark).await {
+            if let Err(err) = cache.replace(website, &bookmark).await {
                 error!("Can't replace website {} in cache: {}", bookmark.url, err);
             } else {
                 bookmark.last_cached = Some(Utc::now().timestamp_millis());
@@ -101,13 +88,8 @@
         .map(|bookmark| Arc::new(bookmark.clone()))
         .collect::<Vec<_>>();
     let mut stream = stream::iter(bookmarks)
-<<<<<<< HEAD
         .map(|bookmark| task::spawn(fetch_and_add(client.clone(), cache.clone(), bookmark)))
         .buffer_unordered(config.settings.max_parallel_requests);
-=======
-        .map(|bookmark| fetch_and_add(client, cache, bookmark))
-        .buffer_unordered(config.settings.max_concurrent_requests);
->>>>>>> 077ad504
 
     while let Some(item) = stream.next().await {
         if let Err(err) = item {
@@ -134,16 +116,11 @@
             cache_file.display()
         );
 
-        match client.fetch(bookmark).await {
+        match client.fetch(&bookmark).await {
             Ok(website) => {
                 let website = html::filter_html(&website)?;
-<<<<<<< HEAD
                 if let Err(err) = cache.add(website, &bookmark).await {
                     error!("Can't add bookmark {} to cache: {}", bookmark.url, err);
-=======
-                if let Err(err) = cache.add(website, bookmark).await {
-                    error!("Can't add website '{}' to cache: {}", bookmark.url, err);
->>>>>>> 077ad504
                 }
             }
             Err(err) => {
@@ -176,13 +153,8 @@
         .map(|bookmark| Arc::new(bookmark.clone()))
         .collect::<Vec<_>>();
     let mut stream = stream::iter(bookmarks)
-<<<<<<< HEAD
         .map(|bookmark| task::spawn(fetch_and_add(client.clone(), cache.clone(), bookmark)))
         .buffer_unordered(config.settings.max_parallel_requests);
-=======
-        .map(|bookmark| fetch_and_add(client, cache, bookmark))
-        .buffer_unordered(config.settings.max_concurrent_requests);
->>>>>>> 077ad504
 
     while let Some(item) = stream.next().await {
         if let Err(err) = item {
