<<<<<<< HEAD
use super::fetch_and_add_all;
use crate::{Cache, Client, Config, InitArgs, TargetBookmarks};
use std::{rc::Rc, sync::Arc};
=======
use crate::{
    bookmark_reader::{ReadTarget, SourceReader, WriteTarget},
    cache::CacheMode,
    cmd::fetch_and_cache_bookmarks,
    utils, Cache, Caching, Client, Config, Fetch, InitArgs, SourceBookmarks, TargetBookmarks,
};
use log::debug;
>>>>>>> 83437b71

/// Import bookmarks, fetch bookmarks from url, and save fetched websites in
/// cache if bookmarks were not imported yet.
pub async fn init(config: &Config, args: &InitArgs) -> Result<(), anyhow::Error> {
<<<<<<< HEAD
    let bookmarks = Rc::new(TargetBookmarks::init(config)?);
    let cache = Arc::new(Cache::init(config, &args.mode).await?);
    let client = Arc::new(Client::new(config)?);
    fetch_and_add_all(config, client, cache, bookmarks).await?;
=======
    debug!("{args:?}");

    let mut source_reader = config
        .settings
        .sources
        .iter()
        .map(SourceReader::init)
        .collect::<Result<Vec<_>, anyhow::Error>>()?;

    let mut target_bookmarks = TargetBookmarks::default();
    let mut target_reader = utils::open_file_in_read_mode(&config.target_bookmark_file)?;
    let mut target_writer = utils::open_and_truncate_file(&config.target_bookmark_lock_file)?;
    target_reader.read(&mut target_bookmarks)?;

    if !target_bookmarks.is_empty() {
        println!("Bookmarks already imported");
    } else {
        let cache_mode = CacheMode::new(&args.mode, &config.settings.cache_mode);
        let cache = Cache::new(&config.cache_path, cache_mode);
        let client = Client::new(config)?;
        let target_bookmarks = init_bookmarks(
            &client,
            &cache,
            source_reader.as_mut(),
            config.settings.max_concurrent_requests,
        )
        .await?;
        target_writer.write(&target_bookmarks)?;

        utils::close_and_rename(
            (target_writer, &config.target_bookmark_lock_file),
            (target_reader, &config.target_bookmark_file),
        )?;
    }

>>>>>>> 83437b71
    Ok(())
}

async fn init_bookmarks(
    client: &impl Fetch,
    cache: &impl Caching,
    source_reader: &mut [SourceReader],
    max_concurrent_requests: usize,
) -> Result<TargetBookmarks, anyhow::Error> {
    let mut source_bookmarks = SourceBookmarks::default();

    for reader in source_reader.iter_mut() {
        reader.read_and_parse(&mut source_bookmarks)?;
    }

    let mut target_bookmarks = TargetBookmarks::from(source_bookmarks);

    println!(
        "Imported {} bookmarks from {} sources: {}",
        target_bookmarks.len(),
        source_reader.len(),
        source_reader
            .iter()
            .map(|reader| reader.source().path.to_owned())
            .collect::<Vec<_>>()
            .join(", ")
    );

    fetch_and_cache_bookmarks(
        client,
        cache,
        target_bookmarks.values_mut().collect(),
        max_concurrent_requests,
        false,
    )
    .await?;

    Ok(target_bookmarks)
}

#[cfg(test)]
mod tests {
    use super::*;
    use crate::{bookmarks::RawSource, MockCache, MockClient};
    use std::{
        collections::{HashMap, HashSet},
        path::Path,
    };

    #[tokio::test]
    async fn test_init_bookmarks_mode_html() {
        let client = MockClient::new();
        let cache = MockCache::new(CacheMode::Html);
        let bookmark_path = Path::new("test_data/bookmarks_chromium.json");
        let source = RawSource::new(bookmark_path, vec![]);
        let source_reader = SourceReader::init(&source).unwrap();
        let max_concurrent_requests = 100;
        let expected_bookmarks: HashSet<String> = HashSet::from_iter([
            String::from("https://www.deepl.com/translator"),
            String::from("https://www.quantamagazine.org/how-mathematical-curves-power-cryptography-20220919/"),
            String::from("https://en.wikipedia.org/wiki/Design_Patterns"),
            String::from("https://doc.rust-lang.org/book/title-page.html"),
        ]);
        for url in &expected_bookmarks {
            client
                .add(
                    "<html><head></head><body><img></img><p>Test content</p></body></html>"
                        .to_owned(),
                    url,
                )
                .unwrap();
        }

        let res = init_bookmarks(
            &client,
            &cache,
            &mut [source_reader],
            max_concurrent_requests,
        )
        .await;
        assert!(res.is_ok());

        let target_bookmarks = res.unwrap();
        assert_eq!(
            target_bookmarks
                .values()
                .map(|bookmark| bookmark.url.clone())
                .collect::<HashSet<_>>(),
            expected_bookmarks,
        );
        assert!(target_bookmarks
            .values()
            .all(|bookmark| bookmark.last_cached.is_some()));
        assert_eq!(
            cache.cache_map(),
            target_bookmarks
                .values()
                .fold(HashMap::new(), |mut acc, bookmark| {
                    acc.insert(
                        bookmark.id.clone(),
                        "<html><head></head><body><p>Test content</p></body></html>".to_owned(),
                    );
                    acc
                })
        );
    }

    #[tokio::test]
    async fn test_init_bookmarks_mode_text() {
        let client = MockClient::new();
        let cache = MockCache::new(CacheMode::Text);
        let bookmark_path = Path::new("test_data/bookmarks_chromium.json");
        let source = RawSource::new(bookmark_path, vec![]);
        let source_reader = SourceReader::init(&source).unwrap();
        let max_concurrent_requests = 100;
        let expected_bookmarks: HashSet<String> = HashSet::from_iter([
            String::from("https://www.deepl.com/translator"),
            String::from("https://www.quantamagazine.org/how-mathematical-curves-power-cryptography-20220919/"),
            String::from("https://en.wikipedia.org/wiki/Design_Patterns"),
            String::from("https://doc.rust-lang.org/book/title-page.html"),
        ]);
        for url in &expected_bookmarks {
            client
                .add(
                    "<html><head></head><body><img></img><p>Test content</p></body></html>"
                        .to_owned(),
                    url,
                )
                .unwrap();
        }

        let res = init_bookmarks(
            &client,
            &cache,
            &mut [source_reader],
            max_concurrent_requests,
        )
        .await;
        assert!(res.is_ok());

        let target_bookmarks = res.unwrap();
        assert_eq!(
            target_bookmarks
                .values()
                .map(|bookmark| bookmark.url.clone())
                .collect::<HashSet<_>>(),
            expected_bookmarks,
        );
        assert!(target_bookmarks
            .values()
            .all(|bookmark| bookmark.last_cached.is_some()));
        assert_eq!(
            cache.cache_map(),
            target_bookmarks
                .values()
                .fold(HashMap::new(), |mut acc, bookmark| {
                    acc.insert(bookmark.id.clone(), "Test content".to_owned());
                    acc
                })
        );
    }
}<|MERGE_RESOLUTION|>--- conflicted
+++ resolved
@@ -1,26 +1,16 @@
-<<<<<<< HEAD
-use super::fetch_and_add_all;
-use crate::{Cache, Client, Config, InitArgs, TargetBookmarks};
-use std::{rc::Rc, sync::Arc};
-=======
 use crate::{
     bookmark_reader::{ReadTarget, SourceReader, WriteTarget},
     cache::CacheMode,
     cmd::fetch_and_cache_bookmarks,
+    errors::BogrepError,
     utils, Cache, Caching, Client, Config, Fetch, InitArgs, SourceBookmarks, TargetBookmarks,
 };
 use log::debug;
->>>>>>> 83437b71
+use std::{rc::Rc, sync::Arc};
 
 /// Import bookmarks, fetch bookmarks from url, and save fetched websites in
 /// cache if bookmarks were not imported yet.
 pub async fn init(config: &Config, args: &InitArgs) -> Result<(), anyhow::Error> {
-<<<<<<< HEAD
-    let bookmarks = Rc::new(TargetBookmarks::init(config)?);
-    let cache = Arc::new(Cache::init(config, &args.mode).await?);
-    let client = Arc::new(Client::new(config)?);
-    fetch_and_add_all(config, client, cache, bookmarks).await?;
-=======
     debug!("{args:?}");
 
     let mut source_reader = config
@@ -35,17 +25,19 @@
     let mut target_writer = utils::open_and_truncate_file(&config.target_bookmark_lock_file)?;
     target_reader.read(&mut target_bookmarks)?;
 
+    let target_bookmarks = Rc::new(target_bookmarks);
+
     if !target_bookmarks.is_empty() {
         println!("Bookmarks already imported");
     } else {
         let cache_mode = CacheMode::new(&args.mode, &config.settings.cache_mode);
-        let cache = Cache::new(&config.cache_path, cache_mode);
-        let client = Client::new(config)?;
+        let cache = Arc::new(Cache::new(&config.cache_path, cache_mode));
+        let client = Arc::new(Client::new(config)?);
         let target_bookmarks = init_bookmarks(
-            &client,
-            &cache,
+            client,
+            cache,
             source_reader.as_mut(),
-            config.settings.max_concurrent_requests,
+            config.settings.max_parallel_requests,
         )
         .await?;
         target_writer.write(&target_bookmarks)?;
@@ -56,15 +48,14 @@
         )?;
     }
 
->>>>>>> 83437b71
     Ok(())
 }
 
 async fn init_bookmarks(
-    client: &impl Fetch,
-    cache: &impl Caching,
+    client: Arc<impl Fetch>,
+    cache: Arc<impl Caching>,
     source_reader: &mut [SourceReader],
-    max_concurrent_requests: usize,
+    max_parallel_requests: usize,
 ) -> Result<TargetBookmarks, anyhow::Error> {
     let mut source_bookmarks = SourceBookmarks::default();
 
@@ -72,7 +63,7 @@
         reader.read_and_parse(&mut source_bookmarks)?;
     }
 
-    let mut target_bookmarks = TargetBookmarks::from(source_bookmarks);
+    let target_bookmarks = Rc::new(TargetBookmarks::from(source_bookmarks));
 
     println!(
         "Imported {} bookmarks from {} sources: {}",
@@ -88,12 +79,13 @@
     fetch_and_cache_bookmarks(
         client,
         cache,
-        target_bookmarks.values_mut().collect(),
-        max_concurrent_requests,
+        target_bookmarks.clone(),
+        max_parallel_requests,
         false,
     )
     .await?;
 
+    let target_bookmarks = Rc::try_unwrap(target_bookmarks).map_err(|_| BogrepError::InnerValue)?;
     Ok(target_bookmarks)
 }
 
@@ -108,12 +100,12 @@
 
     #[tokio::test]
     async fn test_init_bookmarks_mode_html() {
-        let client = MockClient::new();
-        let cache = MockCache::new(CacheMode::Html);
+        let client = Arc::new(MockClient::new());
+        let cache = Arc::new(MockCache::new(CacheMode::Html));
         let bookmark_path = Path::new("test_data/bookmarks_chromium.json");
         let source = RawSource::new(bookmark_path, vec![]);
         let source_reader = SourceReader::init(&source).unwrap();
-        let max_concurrent_requests = 100;
+        let max_parallel_requests = 100;
         let expected_bookmarks: HashSet<String> = HashSet::from_iter([
             String::from("https://www.deepl.com/translator"),
             String::from("https://www.quantamagazine.org/how-mathematical-curves-power-cryptography-20220919/"),
@@ -131,10 +123,10 @@
         }
 
         let res = init_bookmarks(
-            &client,
-            &cache,
+            client,
+            cache.clone(),
             &mut [source_reader],
-            max_concurrent_requests,
+            max_parallel_requests,
         )
         .await;
         assert!(res.is_ok());
@@ -166,12 +158,12 @@
 
     #[tokio::test]
     async fn test_init_bookmarks_mode_text() {
-        let client = MockClient::new();
-        let cache = MockCache::new(CacheMode::Text);
+        let client = Arc::new(MockClient::new());
+        let cache = Arc::new(MockCache::new(CacheMode::Text));
         let bookmark_path = Path::new("test_data/bookmarks_chromium.json");
         let source = RawSource::new(bookmark_path, vec![]);
         let source_reader = SourceReader::init(&source).unwrap();
-        let max_concurrent_requests = 100;
+        let max_parallel_requests = 100;
         let expected_bookmarks: HashSet<String> = HashSet::from_iter([
             String::from("https://www.deepl.com/translator"),
             String::from("https://www.quantamagazine.org/how-mathematical-curves-power-cryptography-20220919/"),
@@ -189,10 +181,10 @@
         }
 
         let res = init_bookmarks(
-            &client,
-            &cache,
+            client,
+            cache.clone(),
             &mut [source_reader],
-            max_concurrent_requests,
+            max_parallel_requests,
         )
         .await;
         assert!(res.is_ok());
